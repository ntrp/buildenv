--- conflicted
+++ resolved
@@ -113,11 +113,7 @@
 
 if is_bambooagent
 then
-<<<<<<< HEAD
-  docker run --privileged --rm -i -u 5000 -v `pwd`:/build/ -v /home/bambooagent/.m2/:/home/user/.m2/ "${docker_image}" "/build/docker/start.sh"
-=======
-  docker run --rm -i -u 5000 -v `pwd`:/build/ -v ~bambooagent/.m2/:/home/user/.m2/ "${docker_image}" "/build/docker/start.sh"
->>>>>>> 9ae7b05d
+  docker run --privileged --rm -i -u 5000 -v `pwd`:/build/ -v ~bambooagent/.m2/:/home/user/.m2/ "${docker_image}" "/build/docker/start.sh"
 else
   user_host=`whoami`
   mkdir -p ~/.m2
